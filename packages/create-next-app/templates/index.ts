import { install } from "../helpers/install";
import { copy } from "../helpers/copy";

import { async as glob } from "fast-glob";
import os from "os";
import fs from "fs/promises";
import path from "path";
import { cyan, bold } from "picocolors";
import { Sema } from "async-sema";
import pkg from "../package.json";

import { GetTemplateFileArgs, InstallTemplateArgs } from "./types";

/**
 * Get the file path for a given file in a template, e.g. "next.config.js".
 */
export const getTemplateFile = ({
  template,
  mode,
  file,
}: GetTemplateFileArgs): string => {
  return path.join(__dirname, template, mode, file);
};

export const SRC_DIR_NAMES = ["app", "pages", "styles"];

/**
 * Install a Next.js internal template to a given `root` directory.
 */
export const installTemplate = async ({
  appName,
  root,
  packageManager,
  isOnline,
  template,
  mode,
  tailwind,
  eslint,
  srcDir,
  importAlias,
}: InstallTemplateArgs) => {
  console.log(bold(`Using ${packageManager}.`));

  /**
   * Copy the template files to the target directory.
   */
  console.log("\nInitializing project with template:", template, "\n");
  const templatePath = path.join(__dirname, template, mode);
  const copySource = ["**"];
  if (!eslint) copySource.push("!eslintrc.json");
  if (!tailwind)
    copySource.push(
      mode == "ts" ? "tailwind.config.ts" : "!tailwind.config.js",
      "!postcss.config.js",
    );

  await copy(copySource, root, {
    parents: true,
    cwd: templatePath,
    rename(name) {
      switch (name) {
<<<<<<< HEAD
        case 'next-env.d.ts':
          return '.next/next-env.d.ts'
        case 'gitignore':
        case 'eslintrc.json': {
          return `.${name}`
=======
        case "gitignore":
        case "eslintrc.json": {
          return `.${name}`;
>>>>>>> 8a11319e
        }
        // README.md is ignored by webpack-asset-relocator-loader used by ncc:
        // https://github.com/vercel/webpack-asset-relocator-loader/blob/e9308683d47ff507253e37c9bcbb99474603192b/src/asset-relocator.js#L227
        case "README-template.md": {
          return "README.md";
        }
        default: {
          return name;
        }
      }
    },
  });

  const tsconfigFile = path.join(
    root,
    mode === "js" ? "jsconfig.json" : "tsconfig.json",
  );
  await fs.writeFile(
    tsconfigFile,
    (await fs.readFile(tsconfigFile, "utf8"))
      .replace(
        `"@/*": ["./*"]`,
        srcDir ? `"@/*": ["./src/*"]` : `"@/*": ["./*"]`,
      )
      .replace(`"@/*":`, `"${importAlias}":`),
  );

  // update import alias in any files if not using the default
  if (importAlias !== "@/*") {
    const files = await glob("**/*", {
      cwd: root,
      dot: true,
      stats: false,
      // We don't want to modify compiler options in [ts/js]config.json
      // and none of the files in the .git folder
      ignore: ["tsconfig.json", "jsconfig.json", ".git/**/*"],
    });
    const writeSema = new Sema(8, { capacity: files.length });
    await Promise.all(
      files.map(async (file) => {
        await writeSema.acquire();
        const filePath = path.join(root, file);
        if ((await fs.stat(filePath)).isFile()) {
          await fs.writeFile(
            filePath,
            (
              await fs.readFile(filePath, "utf8")
            ).replace(`@/`, `${importAlias.replace(/\*/g, "")}`),
          );
        }
        await writeSema.release();
      }),
    );
  }

  if (srcDir) {
    await fs.mkdir(path.join(root, "src"), { recursive: true });
    await Promise.all(
      SRC_DIR_NAMES.map(async (file) => {
        await fs
          .rename(path.join(root, file), path.join(root, "src", file))
          .catch((err) => {
            if (err.code !== "ENOENT") {
              throw err;
            }
          });
      }),
    );

    const isAppTemplate = template.startsWith("app");

    // Change the `Get started by editing pages/index` / `app/page` to include `src`
    const indexPageFile = path.join(
      "src",
      isAppTemplate ? "app" : "pages",
      `${isAppTemplate ? "page" : "index"}.${mode === "ts" ? "tsx" : "js"}`,
    );

    await fs.writeFile(
      indexPageFile,
      (
        await fs.readFile(indexPageFile, "utf8")
      ).replace(
        isAppTemplate ? "app/page" : "pages/index",
        isAppTemplate ? "src/app/page" : "src/pages/index",
      ),
    );

    if (tailwind) {
      const tailwindConfigFile = path.join(
        root,
        mode === "ts" ? "tailwind.config.ts" : "tailwind.config.js",
      );
      await fs.writeFile(
        tailwindConfigFile,
        (
          await fs.readFile(tailwindConfigFile, "utf8")
        ).replace(
          /\.\/(\w+)\/\*\*\/\*\.\{js,ts,jsx,tsx,mdx\}/g,
          "./src/$1/**/*.{js,ts,jsx,tsx,mdx}",
        ),
      );
    }
  }

  /** Copy the version from package.json or override for tests. */
  const version = process.env.NEXT_PRIVATE_TEST_VERSION ?? pkg.version;

  /** Create a package.json for the new project and write it to disk. */
  const packageJson: any = {
    name: appName,
    version: "0.1.0",
    private: true,
    scripts: {
      dev: "next dev",
      build: "next build",
      start: "next start",
      lint: "next lint",
    },
    /**
     * Default dependencies.
     */
    dependencies: {
      react: "^18",
      "react-dom": "^18",
      next: version,
    },
    devDependencies: {},
  };

  /**
   * TypeScript projects will have type definitions and other devDependencies.
   */
  if (mode === "ts") {
    packageJson.devDependencies = {
      ...packageJson.devDependencies,
      typescript: "^5",
      "@types/node": "^20",
      "@types/react": "^18",
      "@types/react-dom": "^18",
    };
  }

  /* Add Tailwind CSS dependencies. */
  if (tailwind) {
    packageJson.devDependencies = {
      ...packageJson.devDependencies,
      autoprefixer: "^10.4.17",
      postcss: "^8",
      tailwindcss: "^3.4.1",
    };
  }

  /* Default ESLint dependencies. */
  if (eslint) {
    packageJson.devDependencies = {
      ...packageJson.devDependencies,
      eslint: "^8",
      "eslint-config-next": version,
    };
  }

  const devDeps = Object.keys(packageJson.devDependencies).length;
  if (!devDeps) delete packageJson.devDependencies;

  await fs.writeFile(
    path.join(root, "package.json"),
    JSON.stringify(packageJson, null, 2) + os.EOL,
  );

  console.log("\nInstalling dependencies:");
  for (const dependency in packageJson.dependencies)
    console.log(`- ${cyan(dependency)}`);

  if (devDeps) {
    console.log("\nInstalling devDependencies:");
    for (const dependency in packageJson.devDependencies)
      console.log(`- ${cyan(dependency)}`);
  }

  console.log();

  await install(packageManager, isOnline);
};

export * from "./types";<|MERGE_RESOLUTION|>--- conflicted
+++ resolved
@@ -59,17 +59,11 @@
     cwd: templatePath,
     rename(name) {
       switch (name) {
-<<<<<<< HEAD
-        case 'next-env.d.ts':
-          return '.next/next-env.d.ts'
-        case 'gitignore':
-        case 'eslintrc.json': {
-          return `.${name}`
-=======
+        case "next-env.d.ts":
+          return ".next/next-env.d.ts";
         case "gitignore":
         case "eslintrc.json": {
           return `.${name}`;
->>>>>>> 8a11319e
         }
         // README.md is ignored by webpack-asset-relocator-loader used by ncc:
         // https://github.com/vercel/webpack-asset-relocator-loader/blob/e9308683d47ff507253e37c9bcbb99474603192b/src/asset-relocator.js#L227
