--- conflicted
+++ resolved
@@ -93,12 +93,8 @@
     ]
   },
   "dependencies": {
-<<<<<<< HEAD
-    "@next/env": "14.3.0-canary.85",
+    "@next/env": "14.3.0-canary.86",
     "@next/vendored": "workspace:*",
-=======
-    "@next/env": "14.3.0-canary.86",
->>>>>>> 0c7c4958
     "@swc/helpers": "0.5.11",
     "busboy": "1.6.0",
     "caniuse-lite": "^1.0.30001579",
@@ -160,18 +156,10 @@
     "@jest/transform": "29.5.0",
     "@jest/types": "29.5.0",
     "@mswjs/interceptors": "0.23.0",
-<<<<<<< HEAD
-    "@next/polyfill-module": "14.3.0-canary.85",
-    "@next/polyfill-nomodule": "14.3.0-canary.85",
-    "@next/react-refresh-utils": "14.3.0-canary.85",
-    "@next/swc": "14.3.0-canary.85",
-=======
-    "@napi-rs/triples": "1.2.0",
     "@next/polyfill-module": "14.3.0-canary.86",
     "@next/polyfill-nomodule": "14.3.0-canary.86",
     "@next/react-refresh-utils": "14.3.0-canary.86",
     "@next/swc": "14.3.0-canary.86",
->>>>>>> 0c7c4958
     "@opentelemetry/api": "1.6.0",
     "@playwright/test": "1.41.2",
     "@swc/core": "1.5.7",
