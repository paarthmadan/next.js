--- conflicted
+++ resolved
@@ -87,11 +87,7 @@
     "path-to-regexp": "2.1.0",
     "prop-types": "15.6.0",
     "prop-types-exact": "1.1.1",
-<<<<<<< HEAD
-    "react-hot-loader": "4.0.1",
-=======
     "react-hot-loader": "4.1.1",
->>>>>>> 9578e9f9
     "recursive-copy": "2.0.6",
     "resolve": "1.5.0",
     "send": "0.16.1",
